--- conflicted
+++ resolved
@@ -864,12 +864,8 @@
         """
         # 1. 执行唯一且完整的分析过程，此过程会填充 visitor 的所有状态
         self.visitor.analyze_module(script_path)
-<<<<<<< HEAD
         self.entry_module_qname = self.visitor.get_module_qname(script_path)  # 记录入口模块名
-        
-=======
-
->>>>>>> ec0cbbe2
+
         initial_symbols = set()
         main_code = []
 
@@ -895,71 +891,6 @@
             if symbol.symbol_type in ('import_alias', 'function', 'class', 'variable'):
                 initial_symbols.add(symbol)
             
-<<<<<<< HEAD
-        tree = ast.parse(content, filename=str(script_path))
-        
-        # 分析入口脚本的每个语句
-        for node in tree.body:
-            if isinstance(node, (ast.Import, ast.ImportFrom)):
-                # 导入语句 - 收集导入的符号
-                if isinstance(node, ast.ImportFrom) and node.module == '__future__':
-                    continue  # __future__ 导入已经被收集
-                    
-                # 直接从作用域中查找导入创建的符号
-                module_qname = self.visitor.get_module_qname(script_path)
-                module_scope = None
-                for scope in self.visitor.scope_stack:
-                    if scope.module_path == script_path:
-                        module_scope = scope
-                        break
-                        
-                if not module_scope:
-                    # 从保存的模块作用域中查找
-                    if script_path in self.visitor.module_symbols:
-                        module_scope = self.visitor.module_symbols[script_path].get('__scope__')
-                            
-                if module_scope:
-                    # 查找导入创建的别名符号
-                    if isinstance(node, ast.ImportFrom):
-                        for alias in node.names:
-                            alias_name = alias.asname or alias.name
-                            if alias_name in module_scope.symbols:
-                                initial_symbols.add(module_scope.symbols[alias_name])
-                    elif isinstance(node, ast.Import):
-                        for alias in node.names:
-                            alias_name = alias.asname or alias.name.split('.')[-1]
-                            if alias_name in module_scope.symbols:
-                                initial_symbols.add(module_scope.symbols[alias_name])
-            elif not isinstance(node, (ast.FunctionDef, ast.AsyncFunctionDef, ast.ClassDef)):
-                # 其他语句（但不包括函数和类定义） - 分析其中使用的符号
-                main_code.append(node)
-                
-                # 收集主代码中引用的符号
-                # 需要提供正确的模块作用域
-                module_scope = None
-                if script_path in self.visitor.module_symbols:
-                    module_scope = self.visitor.module_symbols[script_path].get('__scope__')
-                
-                if module_scope:
-                    deps = self.visitor.analyze_dependencies(node, module_scope)
-                else:
-                    deps = self.visitor.analyze_dependencies(node)
-                initial_symbols.update(deps)
-            else:
-                # 函数和类定义 - 不加入主代码，但需要分析是否被引用
-                pass
-        
-        # 添加保守规则：收集导入别名指向的实际符号
-        # 即使这些符号没有在主代码中直接使用
-        additional_symbols = set()
-        for sym in initial_symbols.copy():
-            if sym.symbol_type == 'import_alias':
-                for dep in sym.dependencies:
-                    additional_symbols.add(dep)
-        initial_symbols.update(additional_symbols)
-                        
-=======
->>>>>>> ec0cbbe2
         return initial_symbols, main_code
         
     def _index_class_children(self):
@@ -1087,7 +1018,6 @@
                 # 无冲突，保持原名
                 self.name_mappings[symbol.qname] = symbol.name
                 
-<<<<<<< HEAD
     def _write_symbol(self, symbol: Symbol, transformer: 'AdvancedNodeTransformer', result_lines: List[str]):
         """解决 #1: 写入符号时进行冲突检测"""
         # 获取目标名称
@@ -1168,7 +1098,6 @@
         
         return result
     
-=======
     def _static_verify(self, merged_code: str) -> Dict[str, List[str]]:
         """
         对合并结果做静态扫描，返回问题字典。
@@ -1222,7 +1151,6 @@
 
         return {'undefined_names': undefined, 'duplicate_imports': duplicates, 'syntax_error': []}
 
->>>>>>> ec0cbbe2
     def merge_script(self, script_path: Path) -> str:
         """合并脚本"""
         script_path = script_path.resolve()
@@ -1693,14 +1621,6 @@
 
 def main():
     """主函数"""
-<<<<<<< HEAD
-    if len(sys.argv) < 3:
-        print("Usage: python advanced_merge.py <script_path> <project_root> [--verify]")
-        sys.exit(1)
-        
-    script_path = Path(sys.argv[1])
-    project_root = Path(sys.argv[2])
-=======
     parser = argparse.ArgumentParser(description="高级Python代码合并工具")
     parser.add_argument('script_path', type=Path, help='入口脚本路径')
     parser.add_argument('project_root', type=Path, help='项目根目录')
@@ -1715,10 +1635,7 @@
     
     script_path = args.script_path
     project_root = args.project_root
->>>>>>> ec0cbbe2
-    
-    # 检查是否有 --verify 参数
-    verify_mode = '--verify' in sys.argv
+    
     
     if not script_path.exists():
         print(f"Error: Script {script_path} not found")
@@ -1730,12 +1647,8 @@
         
     try:
         merger = AdvancedCodeMerger(project_root)
-<<<<<<< HEAD
-        merger.enable_verify = verify_mode
-=======
         # 将命令行参数传递给实例
-        merger.enable_verify = args.verify 
->>>>>>> ec0cbbe2
+        merger.enable_verify = args.verify
         merged_code = merger.merge_script(script_path)
         
         # 输出到文件
@@ -1745,18 +1658,9 @@
             
         print(f"Merged code written to: {output_path}")
         
-<<<<<<< HEAD
-        if verify_mode:
-            # 在验证模式下，输出额外的信息
-            print("\n✅ 验证模式已启用")
-            print(f"已分析 {len(merger.visitor.analyzed_modules)} 个模块")
-            print(f"已收集 {len(merger.needed_symbols)} 个符号")
-        
-=======
     except KeyboardInterrupt:
         print("\n操作已被用户中断 (Ctrl+C)。")
         sys.exit(130)
->>>>>>> ec0cbbe2
     except Exception as e:
         print(f"Error: {e}")
         import traceback
